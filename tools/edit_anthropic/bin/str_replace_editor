#!/usr/bin/env python3

"""This is an adaptation of the Anthropic Text Editor tool from
https://github.com/anthropics/anthropic-quickstarts/blob/main/computer-use-demo/computer_use_demo/tools/edit.py
However, we made it python 3.6 compatible and stateless (all state is saved in a json file)
"""

import argparse
import json
import re
import subprocess
import sys
from collections import defaultdict
from pathlib import Path
from typing import List, Optional, Tuple

# _parent_dir = Path(__file__).parent.parent.parent / "agent"
# if str(_parent_dir) not in sys.path:
#     sys.path.insert(0, str(_parent_dir))
    
# from sweagent.agent.pattern_detector import ErrorPatternDetector, create_error_info
import io

from registry import registry as REGISTRY


# There are some super strange "ascii can't decode x" errors,
# that can be solved with setting the default encoding for stdout
# (note that python3.6 doesn't have the reconfigure method)
sys.stdout = io.TextIOWrapper(sys.stdout.buffer, encoding="utf-8")

TRUNCATED_MESSAGE: str = "<response clipped><NOTE>To save on context only part of this file has been shown to you. You should retry this tool after you have searched inside the file with `grep -n` in order to find the line numbers of what you are looking for.</NOTE>"
MAX_RESPONSE_LEN: int = 16000

MAX_WINDOW_EXPANSION_VIEW = int(REGISTRY.get("MAX_WINDOW_EXPANSION_VIEW", 0))
MAX_WINDOW_EXPANSION_EDIT_CONFIRM = int(REGISTRY.get("MAX_WINDOW_EXPANSION_EDIT_CONFIRM", 0))
USE_FILEMAP = REGISTRY.get("USE_FILEMAP", "false").lower() == "true"
USE_LINTER = REGISTRY.get("USE_LINTER", "false").lower() == "true"
Command = str
SNIPPET_LINES: int = 4
LINT_WARNING_TEMPLATE = """

<NOTE>Your edits have been applied, but the linter has found syntax errors.</NOTE>

<ERRORS>
{errors}
</ERRORS>

Please review the changes and make sure they are correct.
In addition to the above errors, please also check the following:

1. The edited file is correctly indented
2. The edited file does not contain duplicate lines
3. The edit does not break existing functionality

<IMPORTANT>In rare cases, the linter errors might not actually be errors or caused by your edit. Please use your own judgement.</IMPORTANT>

Edit the file again if necessary.
"""


def maybe_truncate(content: str, truncate_after: Optional[int] = MAX_RESPONSE_LEN):
    """Truncate content and append a notice if content exceeds the specified length."""
    return (
        content
        if not truncate_after or len(content) <= truncate_after
        else content[:truncate_after] + TRUNCATED_MESSAGE
    )


class Flake8Error:
    """A class to represent a single flake8 error"""

    def __init__(self, filename: str, line_number: int, col_number: int, problem: str):
        self.filename = filename
        self.line_number = line_number
        self.col_number = col_number
        self.problem = problem

    @classmethod
    def from_line(cls, line: str):
        try:
            prefix, _sep, problem = line.partition(": ")
            filename, line_number, col_number = prefix.split(":")
        except (ValueError, IndexError) as e:
            msg = f"Invalid flake8 error line: {line}"
            raise ValueError(msg) from e
        return cls(filename, int(line_number), int(col_number), problem)

    def __eq__(self, other):
        if not isinstance(other, Flake8Error):
            return NotImplemented
        return (
            self.filename == other.filename
            and self.line_number == other.line_number
            and self.col_number == other.col_number
            and self.problem == other.problem
        )

    def __repr__(self):
        return f"Flake8Error(filename={self.filename}, line_number={self.line_number}, col_number={self.col_number}, problem={self.problem})"


def _update_previous_errors(
    previous_errors: List[Flake8Error], replacement_window: Tuple[int, int], replacement_n_lines: int
) -> List[Flake8Error]:
    """Update the line numbers of the previous errors to what they would be after the edit window.
    This is a helper function for `_filter_previous_errors`.

    All previous errors that are inside of the edit window should not be ignored,
    so they are removed from the previous errors list.

    Args:
        previous_errors: list of errors with old line numbers
        replacement_window: the window of the edit/lines that will be replaced
        replacement_n_lines: the number of lines that will be used to replace the text

    Returns:
        list of errors with updated line numbers
    """
    updated = []
    lines_added = replacement_n_lines - (replacement_window[1] - replacement_window[0] + 1)
    for error in previous_errors:
        if error.line_number < replacement_window[0]:
            # no need to adjust the line number
            updated.append(error)
            continue
        if replacement_window[0] <= error.line_number <= replacement_window[1]:
            # The error is within the edit window, so let's not ignore it
            # either way (we wouldn't know how to adjust the line number anyway)
            continue
        # We're out of the edit window, so we need to adjust the line number
        updated.append(Flake8Error(error.filename, error.line_number + lines_added, error.col_number, error.problem))
    return updated


def format_flake8_output(
    input_string: str,
    show_line_numbers: bool = False,
    *,
    previous_errors_string: str = "",
    replacement_window: Optional[Tuple[int, int]] = None,
    replacement_n_lines: Optional[int] = None,
) -> str:
    """Filter flake8 output for previous errors and print it for a given file.

    Args:
        input_string: The flake8 output as a string
        show_line_numbers: Whether to show line numbers in the output
        previous_errors_string: The previous errors as a string
        replacement_window: The window of the edit (lines that will be replaced)
        replacement_n_lines: The number of lines used to replace the text

    Returns:
        The filtered flake8 output as a string
    """
    # print(f"Replacement window: {replacement_window}")
    # print("Replacement n lines:", replacement_n_lines)
    # print("Previous errors string:", previous_errors_string)
    # print("Input string:", input_string)
    errors = [Flake8Error.from_line(line.strip()) for line in input_string.split("\n") if line.strip()]
    # print(f"New errors before filtering: {errors=}")
    lines = []
    if previous_errors_string:
        assert replacement_window is not None
        assert replacement_n_lines is not None
        previous_errors = [
            Flake8Error.from_line(line.strip()) for line in previous_errors_string.split("\n") if line.strip()
        ]
        # print(f"Previous errors before updating: {previous_errors=}")
        previous_errors = _update_previous_errors(previous_errors, replacement_window, replacement_n_lines)
        # print(f"Previous errors after updating: {previous_errors=}")
        errors = [error for error in errors if error not in previous_errors]
        # Sometimes new errors appear above the replacement window that were 'shadowed' by the previous errors
        # they still clearly aren't caused by the edit.
        errors = [error for error in errors if error.line_number >= replacement_window[0]]
        # print(f"New errors after filtering: {errors=}")
    for error in errors:
        if not show_line_numbers:
            lines.append(f"- {error.problem}")
        else:
            lines.append(f"- line {error.line_number} col {error.col_number}: {error.problem}")
    return "\n".join(lines)


def flake8(file_path: str) -> str:
    """Run flake8 on a given file and return the output as a string"""
    if Path(file_path).suffix != ".py":
        return ""
    cmd = REGISTRY.get("LINT_COMMAND", "flake8 --isolated --select=F821,F822,F831,E111,E112,E113,E999,E902 {file_path}")
    # don't use capture_output because it's not compatible with python3.6
    out = subprocess.run(cmd.format(file_path=file_path), shell=True, stdout=subprocess.PIPE, stderr=subprocess.PIPE)
    return out.stdout.decode()


class Filemap:
    def show_filemap(self, file_contents: str, encoding: str = "utf8"):
        import warnings
        from tree_sitter_languages import get_language, get_parser

        warnings.simplefilter("ignore", category=FutureWarning)

        parser = get_parser("python")
        language = get_language("python")

        tree = parser.parse(bytes(file_contents.encode(encoding, errors="replace")))

        # See https://tree-sitter.github.io/tree-sitter/using-parsers#pattern-matching-with-queries.
        query = language.query("""
        (function_definition
        body: (_) @body)
        """)

        # TODO: consider special casing docstrings such that they are not elided. This
        # could be accomplished by checking whether `body.text.decode('utf8')` starts
        # with `"""` or `'''`.
        elide_line_ranges = [
            (node.start_point[0], node.end_point[0])
            for node, _ in query.captures(tree.root_node)
            # Only elide if it's sufficiently long
            if node.end_point[0] - node.start_point[0] >= 5
        ]
        # Note that tree-sitter line numbers are 0-indexed, but we display 1-indexed.
        elide_lines = {line for start, end in elide_line_ranges for line in range(start, end + 1)}
        elide_messages = [(start, f"... eliding lines {start+1}-{end+1} ...") for start, end in elide_line_ranges]
        out = []
        for i, line in sorted(
            elide_messages + [(i, line) for i, line in enumerate(file_contents.splitlines()) if i not in elide_lines]
        ):
            out.append(f"{i+1:6d} {line}")
        return "\n".join(out)


class WindowExpander:
    def __init__(self, suffix: str = ""):
        """Try to expand viewports to include whole functions, classes, etc. rather than
        using fixed line windows.

        Args:
            suffix: Filename suffix
        """
        self.suffix = suffix
        if self.suffix:
            assert self.suffix.startswith(".")

    def _find_breakpoints(self, lines: List[str], current_line: int, direction=1, max_added_lines: int = 30) -> int:
        """Returns 1-based line number of breakpoint. This line is meant to still be included in the viewport.

        Args:
            lines: List of lines of the file
            current_line: 1-based line number of the current viewport
            direction: 1 for down, -1 for up
            max_added_lines: Maximum number of lines to extend

        Returns:
            1-based line number of breakpoint. This line is meant to still be included in the viewport.
        """
        assert 1 <= current_line <= len(lines)
        assert 0 <= max_added_lines

        # 1. Find line range that we want to search for breakpoints in

        if direction == 1:
            # down
            if current_line == len(lines):
                # already last line, can't extend down
                return current_line
            iter_lines = range(current_line, 1 + min(current_line + max_added_lines, len(lines)))
        elif direction == -1:
            # up
            if current_line == 1:
                # already first line, can't extend up
                return current_line
            iter_lines = range(current_line, -1 + max(current_line - max_added_lines, 1), -1)
        else:
            msg = f"Invalid direction {direction}"
            raise ValueError(msg)

        # 2. Find the best breakpoint in the line range

        # Every condition gives a score, the best score is the best breakpoint
        best_score = 0
        best_breakpoint = current_line
        for i_line in iter_lines:
            next_line = None
            line = lines[i_line - 1]
            if i_line + direction in iter_lines:
                next_line = lines[i_line + direction - 1]
            score = 0
            if line == "":
                score = 1
                if next_line == "":
                    # Double new blank line:
                    score = 2
            if self.suffix == ".py" and any(
                re.match(regex, line) for regex in [r"^\s*def\s+", r"^\s*class\s+", r"^\s*@"]
            ):
                # We include decorators here, because they are always on top of the function/class definition
                score = 3
            if score > best_score:
                best_score = score
                best_breakpoint = i_line
                if direction == 1 and i_line != current_line:
                    best_breakpoint -= 1
            if i_line == 1 or i_line == len(lines):
                score = 3
                if score > best_score:
                    best_score = score
                    best_breakpoint = i_line
            # print(f"Score {score} for line {i_line} ({line})")

        # print(f"Best score {best_score} for line {best_breakpoint} ({lines[best_breakpoint-1]})")
        if direction == 1 and best_breakpoint < current_line or direction == -1 and best_breakpoint > current_line:
            # We don't want to shrink the view port, so we return the current line
            return current_line

        return best_breakpoint

    def expand_window(self, lines: List[str], start: int, stop: int, max_added_lines: int) -> Tuple[int, int]:
        """

        Args:
            lines: All lines of the file
            start: 1-based line number of the start of the viewport
            stop: 1-based line number of the end of the viewport
            max_added_lines: Maximum number of lines to extend (separately for each side)

        Returns:
            Tuple of 1-based line numbers of the start and end of the viewport.
            Both inclusive.
        """
        # print("Input:", start, stop)
        assert 1 <= start <= stop <= len(lines), (start, stop, len(lines))
        if max_added_lines <= 0:
            # Already at max range, no expansion
            return start, stop
        new_start = self._find_breakpoints(lines, start, direction=-1, max_added_lines=max_added_lines)
        new_stop = self._find_breakpoints(lines, stop, direction=1, max_added_lines=max_added_lines)
        # print(f"Expanded window is {new_start} to {new_stop}")
        assert new_start <= new_stop, (new_start, new_stop)
        assert new_start <= start, (new_start, start)
        assert start - new_start <= max_added_lines, (start, new_start)
        assert new_stop >= stop, (new_stop, stop)
        assert new_stop - stop <= max_added_lines, (new_stop, stop)
        return new_start, new_stop


class EditTool:
    """
    An filesystem editor tool that allows the agent to view, create, and edit files.
    The tool parameters are defined by Anthropic and are not editable.
    """

    name = "str_replace_editor"

    def __init__(self):
        super().__init__()
        self._encoding = None
        # self.error_detector = ErrorPatternDetector()

    @property
    def _file_history(self):
        return defaultdict(list, json.loads(REGISTRY.get("file_history", "{}")))

    @_file_history.setter
    def _file_history(self, value: dict):
        REGISTRY["file_history"] = json.dumps(value)

    def __call__(
        self,
        *,
        command: Command,
        path: str,
        file_text: Optional[str] = None,
        view_range: Optional[List[int]] = None,
        old_str: Optional[str] = None,
        new_str: Optional[str] = None,
        insert_line: Optional[int] = None,
        **kwargs,
    ):
        _path = Path(path)
        self.validate_path(command, _path)
        if command == "view":
            return self.view(_path, view_range)
        elif command == "create":
            if file_text is None:
                print("Parameter `file_text` is required for command: create")
                sys.exit(1)
            self.create_file(_path, file_text)
            return None
        elif command == "str_replace":
            if old_str is None:
                print("Parameter `old_str` is required for command: str_replace")
                sys.exit(2)
            return self.str_replace(_path, old_str, new_str)
        elif command == "insert":
            if insert_line is None:
                print("Parameter `insert_line` is required for command: insert")
                sys.exit(3)
            if new_str is None:
                print("Parameter `new_str` is required for command: insert")
                sys.exit(4)
            return self.insert(_path, insert_line, new_str)
        elif command == "undo_edit":
            return self.undo_edit(_path)
        print(
            f'Unrecognized command {command}. The allowed commands for the {self.name} tool are: "view", "create", "str_replace", "insert", "undo_edit"'
        )
        sys.exit(5)

    def validate_path(self, command: str, path: Path):
        """
        Check that the path/command combination is valid.
        """
        # Check if its an absolute path
        if not path.is_absolute():
            suggested_path = Path.cwd() / path
            print(
                f"The path {path} is not an absolute path, it should start with `/`. Maybe you meant {suggested_path}?"
            )
            sys.exit(6)
        # Check if path exists
        if not path.exists() and command != "create":
            print(f"The path {path} does not exist. Please provide a valid path.")
            sys.exit(7)
        if path.exists() and command == "create":
            print(f"File already exists at: {path}. Cannot overwrite files using command `create`.")
            sys.exit(8)
        # Check if the path points to a directory
        if path.is_dir():
            if command != "view":
                print(f"The path {path} is a directory and only the `view` command can be used on directories")
                sys.exit(9)

    def create_file(self, path: Path, file_text: str):
        if not path.parent.exists():
            print(f"The parent directory {path.parent} does not exist. Please create it first.")
            sys.exit(21)
        self.write_file(path, file_text)
        self._file_history[path].append(file_text)
        print(f"File created successfully at: {path}")

    def view(self, path: Path, view_range: Optional[List[int]] = None):
        """Implement the view command"""
        if path.is_dir():
            if view_range:
                print("The `view_range` parameter is not allowed when `path` points to a directory.")
                sys.exit(10)

            out = subprocess.run(
                rf"find {path} -maxdepth 2 -not -path '*/\.*'",
                shell=True,
                stdout=subprocess.PIPE,
                stderr=subprocess.PIPE,
            )
            stdout = out.stdout.decode()
            stderr = out.stderr.decode()

            if not stderr:
                stdout = f"Here's the files and directories up to 2 levels deep in {path}, excluding hidden items:\n{stdout}\n"
                print(stdout)
            return

        file_content = self.read_file(path)
        if view_range:
            if len(view_range) != 2 or not all(isinstance(i, int) for i in view_range):
                print("Invalid `view_range`. It should be a list of two integers.")
                sys.exit(11)
            file_lines = file_content.split("\n")
            n_lines_file = len(file_lines)
            init_line, final_line = view_range
            if init_line < 1 or init_line > n_lines_file:
                print(
                    f"Invalid `view_range`: {view_range}. Its first element `{init_line}` should be within the range of lines of the file: {[1, n_lines_file]}"
                )
                sys.exit(12)
            if final_line > n_lines_file:
                print(
                    f"Invalid `view_range`: {view_range}. Its second element `{final_line}` should be smaller than the number of lines in the file: `{n_lines_file}`"
                )
                sys.exit(13)
            if final_line != -1 and final_line < init_line:
                print(
                    f"Invalid `view_range`: {view_range}. Its second element `{final_line}` should be larger or equal than its first `{init_line}`"
                )
                sys.exit(14)

            if final_line == -1:
                final_line = n_lines_file

            # Expand the viewport to include the whole function or class
            init_line, final_line = WindowExpander(suffix=path.suffix).expand_window(
                file_lines, init_line, final_line, max_added_lines=MAX_WINDOW_EXPANSION_VIEW
            )

            file_content = "\n".join(file_lines[init_line - 1 : final_line])
        else:
            if path.suffix == ".py" and len(file_content) > MAX_RESPONSE_LEN and USE_FILEMAP:
                try:
                    filemap = Filemap().show_filemap(file_content, encoding=self._encoding or "utf-8")
                except Exception:
                    # If we fail to show the filemap, just show the truncated file content
                    pass
                else:
                    print(
                        "<NOTE>This file is too large to display entirely. Showing abbreviated version. "
                        "Please use `str_replace_editor view` with the `view_range` parameter to show selected lines next.</NOTE>"
                    )
                    filemap = maybe_truncate(filemap.expandtabs())
                    print(filemap)
                    print(
                        "<IMPORTANT><NOTE>The above file has been abbreviated. Please use `str_replace editor view` with `view_range` to look at relevant files in detail.</NOTE></IMPORTANT>"
                    )
                    return
            # Else just show
            init_line = 1

        # init_line is 1-based
        print(self._make_output(file_content, str(path), init_line=init_line))

    def str_replace(self, path: Path, old_str: str, new_str: Optional[str]):
        """Implement the str_replace command, which replaces old_str with new_str in the file content"""
        # Read the file content
        file_content = self.read_file(path).expandtabs()
        old_str = old_str.expandtabs()
        new_str = new_str.expandtabs() if new_str is not None else ""

        # Check if old_str is unique in the file
        occurrences = file_content.count(old_str)
        if occurrences == 0:
            print(f"No replacement was performed, old_str `{old_str}` did not appear verbatim in {path}.")
            sys.exit(15)
        elif occurrences > 1:
            file_content_lines = file_content.split("\n")
            lines = [idx + 1 for idx, line in enumerate(file_content_lines) if old_str in line]
            print(
                f"No replacement was performed. Multiple occurrences of old_str `{old_str}` in lines {lines}. Please ensure it is unique"
            )
            sys.exit(16)

        if new_str == old_str:
            print(f"No replacement was performed, old_str `{old_str}` is the same as new_str `{new_str}`.")
            sys.exit(161)

        pre_edit_lint = ""
        if USE_LINTER:
            try:
                pre_edit_lint = flake8(str(path))
            except Exception as e:
                print(f"Warning: Failed to run pre-edit linter on {path}: {e}")

        # Replace old_str with new_str
        new_file_content = file_content.replace(old_str, new_str)

        # Write the new content to the file
        self.write_file(path, new_file_content)

        post_edit_lint = ""
        if USE_LINTER:
            try:
                post_edit_lint = flake8(str(path))
            except Exception as e:
                print(f"Warning: Failed to run post-edit linter on {path}: {e}")

        epilogue = ""
        if post_edit_lint:
            ...
            replacement_window_start_line = file_content.split(old_str)[0].count("\n") + 1
            replacement_lines = len(new_str.split("\n"))
            replacement_window_end_line = replacement_window_start_line + replacement_lines - 1
            replacement_window = (replacement_window_start_line, replacement_window_end_line)
            errors = format_flake8_output(
                post_edit_lint,
                previous_errors_string=pre_edit_lint,
                replacement_window=replacement_window,
                replacement_n_lines=replacement_lines,
            )
            if errors.strip():
                epilogue = LINT_WARNING_TEMPLATE.format(errors=errors)

<<<<<<< HEAD
                # self.error_detector.add_error(create_error_info(
                #     message=errors[:200],
                #     file=str(path),
                #     line=replacement_window_start_line,
                #     action="str_replace",
                #     traceback=post_edit_lint
                # ))
                
                # # Verificar si hay loop de errores
                # is_loop, loop_reason = self.error_detector.detect_loop()
                # if is_loop or self.error_detector.should_suggest_alternative_approach():
                #     suggestion = self.error_detector.get_recovery_suggestion()
                #     if suggestion:
                #         epilogue += "\n\n" + "="*70 + "\n" + suggestion + "\n" + "="*70
=======
                # Registrar error de linting en el detector
                # Nota: Los errores de runtime (IndentationError, SyntaxError al ejecutar, etc.)
                # son capturados por history_processors.py cuando se procesan las observaciones.
                # Aquí solo registramos errores de linting estático (flake8).
                self.error_detector.add_error(create_error_info(
                    message=errors[:200],
                    file=str(path),
                    line=replacement_window_start_line,
                    action="str_replace",
                    traceback=post_edit_lint
                ))

                # Verificar si hay loop de errores
                is_loop, loop_reason = self.error_detector.detect_loop()
                if is_loop or self.error_detector.should_suggest_alternative_approach():
                    suggestion = self.error_detector.get_recovery_suggestion()
                    if suggestion:
                        epilogue += "\n\n" + "="*70 + "\n" + suggestion + "\n" + "="*70
>>>>>>> 2f24732a

        # Save the content to history
        self._file_history[path].append(file_content)

        # Create a snippet of the edited section
        replacement_line = file_content.split(old_str)[0].count("\n")
        start_line = max(1, replacement_line - SNIPPET_LINES)
        end_line = min(replacement_line + SNIPPET_LINES + new_str.count("\n"), len(new_file_content.splitlines()))
        start_line, end_line = WindowExpander(suffix=path.suffix).expand_window(
            new_file_content.split("\n"), start_line, end_line, max_added_lines=MAX_WINDOW_EXPANSION_EDIT_CONFIRM
        )
        snippet = "\n".join(new_file_content.split("\n")[start_line - 1 : end_line])

        # Prepare the success message
        success_msg = f"The file {path} has been edited. "
        success_msg += self._make_output(snippet, f"a snippet of {path}", start_line)
        success_msg += "Review the changes and make sure they are as expected. Edit the file again if necessary."
        success_msg += epilogue

        print(success_msg)

    def insert(self, path: Path, insert_line: int, new_str: str):
        """Implement the insert command, which inserts new_str at the specified line in the file content."""
        file_text = self.read_file(path).expandtabs()
        new_str = new_str.expandtabs()
        file_text_lines = file_text.split("\n")
        n_lines_file = len(file_text_lines)

        if insert_line < 0 or insert_line > n_lines_file:
            print(
                f"Invalid `insert_line` parameter: {insert_line}. It should be within the range of lines of the file: {[0, n_lines_file]}"
            )
            sys.exit(17)

        new_str_lines = new_str.split("\n")
        new_file_text_lines = file_text_lines[:insert_line] + new_str_lines + file_text_lines[insert_line:]
        snippet_lines = (
            file_text_lines[max(0, insert_line - SNIPPET_LINES) : insert_line]
            + new_str_lines
            + file_text_lines[insert_line : insert_line + SNIPPET_LINES]
        )

        new_file_text = "\n".join(new_file_text_lines)
        snippet = "\n".join(snippet_lines)

        self.write_file(path, new_file_text)
        self._file_history[path].append(file_text)

        # todo: Also expand these windows

        success_msg = f"The file {path} has been edited. "
        success_msg += self._make_output(
            snippet,
            "a snippet of the edited file",
            max(1, insert_line - SNIPPET_LINES + 1),
        )
        success_msg += "Review the changes and make sure they are as expected (correct indentation, no duplicate lines, etc). Edit the file again if necessary."
        print(success_msg)

    def undo_edit(self, path: Path):
        """Implement the undo_edit command."""
        if not self._file_history[path]:
            print(f"No edit history found for {path}.")
            sys.exit(18)

        old_text = self._file_history[path].pop()
        self.write_file(path, old_text)

        print(f"Last edit to {path} undone successfully. {self._make_output(old_text, str(path))}")

    def read_file(self, path: Path):
        """Read the content of a file from a given path; raise a ToolError if an error occurs."""
        encodings = [
            (None, None),
            ("utf-8", None),
            ("latin-1", None),
            ("utf-8", "replace"),
        ]
        exception = None
        for self._encoding, errors in encodings:
            try:
                text = path.read_text(encoding=self._encoding, errors=errors)
            except UnicodeDecodeError as e:
                exception = e
            else:
                break
        else:
            print(f"Ran into UnicodeDecodeError {exception} while trying to read {path}")
            sys.exit(19)
        return text

    def write_file(self, path: Path, file: str):
        """Write the content of a file to a given path; raise a ToolError if an error occurs."""
        try:
            path.write_text(file, encoding=self._encoding or "utf-8")
        except Exception as e:
            print(f"Ran into {e} while trying to write to {path}")
            sys.exit(20)

    def _make_output(
        self,
        file_content: str,
        file_descriptor: str,
        init_line: int = 1,
        expand_tabs: bool = True,
    ):
        """Generate output for the CLI based on the content of a file."""
        file_content = maybe_truncate(file_content)
        if expand_tabs:
            file_content = file_content.expandtabs()
        file_content = "\n".join([f"{i + init_line:6}\t{line}" for i, line in enumerate(file_content.split("\n"))])
        return f"Here's the result of running `cat -n` on {file_descriptor}:\n" + file_content + "\n"


def main():
    parser = argparse.ArgumentParser()
    parser.add_argument("command", type=str)
    parser.add_argument("path", type=str)
    parser.add_argument("--file_text", type=str)
    parser.add_argument("--view_range", type=int, nargs=2)
    parser.add_argument("--old_str", type=str)
    parser.add_argument("--new_str", type=str)
    parser.add_argument("--insert_line", type=int)
    args = parser.parse_args()
    tool = EditTool()
    tool(
        command=args.command,
        path=args.path,
        file_text=args.file_text,
        view_range=args.view_range,
        old_str=args.old_str,
        new_str=args.new_str,
        insert_line=args.insert_line,
    )


if __name__ == "__main__":
    main()<|MERGE_RESOLUTION|>--- conflicted
+++ resolved
@@ -578,22 +578,6 @@
             if errors.strip():
                 epilogue = LINT_WARNING_TEMPLATE.format(errors=errors)
 
-<<<<<<< HEAD
-                # self.error_detector.add_error(create_error_info(
-                #     message=errors[:200],
-                #     file=str(path),
-                #     line=replacement_window_start_line,
-                #     action="str_replace",
-                #     traceback=post_edit_lint
-                # ))
-                
-                # # Verificar si hay loop de errores
-                # is_loop, loop_reason = self.error_detector.detect_loop()
-                # if is_loop or self.error_detector.should_suggest_alternative_approach():
-                #     suggestion = self.error_detector.get_recovery_suggestion()
-                #     if suggestion:
-                #         epilogue += "\n\n" + "="*70 + "\n" + suggestion + "\n" + "="*70
-=======
                 # Registrar error de linting en el detector
                 # Nota: Los errores de runtime (IndentationError, SyntaxError al ejecutar, etc.)
                 # son capturados por history_processors.py cuando se procesan las observaciones.
@@ -612,7 +596,6 @@
                     suggestion = self.error_detector.get_recovery_suggestion()
                     if suggestion:
                         epilogue += "\n\n" + "="*70 + "\n" + suggestion + "\n" + "="*70
->>>>>>> 2f24732a
 
         # Save the content to history
         self._file_history[path].append(file_content)
