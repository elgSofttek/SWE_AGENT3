--- conflicted
+++ resolved
@@ -238,12 +238,7 @@
                 break
             if data:
                 buffer += data
-<<<<<<< HEAD
                 if PROCESS_DONE_MARKER_START in buffer.decode('utf-8', errors='backslashreplace').replace('\r\n', '\n'):
-=======
-                decoded = buffer.decode("utf-8", errors="backslashreplace")
-                if PROCESS_DONE_MARKER_START in decoded:
->>>>>>> b0ee2925
                     break
         time.sleep(0.01)  # Prevents CPU hogging
 
@@ -254,7 +249,7 @@
         msg = f"Timeout reached while reading from subprocess.\nCurrent buffer: {buffer.decode()}"
         raise TimeoutError(msg)
 
-    decoded = buffer.decode("utf-8", errors="backslashreplace")
+    decoded = buffer.decode("utf-8", errors="backslashreplace").replace('\r\n', '\n')
     body = "\n".join(line for line in decoded.splitlines() if not line.startswith(PROCESS_DONE_MARKER_START))
     _results = PROCESS_DONE_REGEX.search(decoded)
     if _results is None:
